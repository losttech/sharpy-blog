#
# This file contains configuration flags to customize your site
#

# Name of your site (displayed in the header)
<<<<<<< HEAD
name: SharPy Blog

# Short bio or description (displayed in the header)
description: Translating Python to typed C# code
=======
name: SET TITLE IN _config.yml

# Short bio or description (displayed in the header)
description: SET DESCRIPTION IN _config.yml
>>>>>>> e6bfd646

# URL of your avatar or profile pic (you could use your GitHub profile pic)
avatar: https://raw.githubusercontent.com/barryclark/jekyll-now/master/images/jekyll-logo.png

#
# Flags below are optional
#

# Includes an icon in the footer for each username you enter
footer-links:
  dribbble:
  email: lost@losttech.software
  facebook:
  flickr:
  github: losttech
  instagram:
  linkedin: victor-msu
  pinterest:
  rss: feed # just type anything here for a working RSS icon
  twitter:
  stackoverflow: # your stackoverflow profile, e.g. "users/50476/bart-kiers"
  youtube: # channel/<your_long_string> or user/<user-name>
  googleplus: # anything in your profile username that comes after plus.google.com/


# Enter your Disqus shortname (not your username) to enable commenting on posts
# You can find your shortname on the Settings page of your Disqus account
disqus: losttechllc

# Enter your Google Analytics web tracking code (e.g. UA-2110908-2) to activate tracking
google_analytics: UA-107799728-1

# Your website URL (e.g. http://barryclark.github.io or http://www.barryclark.co)
# Used for Sitemap.xml and your RSS feed
<<<<<<< HEAD
url: https://sharpy.blogs.losttech.software
=======
url: https://losttech.software
>>>>>>> e6bfd646

# If you're hosting your site at a Project repository on GitHub pages
# (http://yourusername.github.io/repository-name)
# and NOT your User repository (http://yourusername.github.io)
# then add in the baseurl here, like this: "/repository-name"
<<<<<<< HEAD
baseurl: "/"
=======
#baseurl: ""
>>>>>>> e6bfd646

#
# !! You don't need to change any of the configuration flags below !!
#

permalink: /:title/

# The release of Jekyll Now that you're using
version: v1.2.0

# Jekyll 3 now only supports Kramdown for Markdown
kramdown:
  # Use GitHub flavored markdown, including triple backtick fenced code blocks
  input: GFM
  # Jekyll 3 and GitHub Pages now only support rouge for syntax highlighting
  syntax_highlighter: rouge
  syntax_highlighter_opts:
    # Use existing pygments syntax highlighting css
    css_class: 'highlight'

# Set the Sass partials directory, as we're using @imports
sass:
  style: :expanded # You might prefer to minify using :compressed

# Use the following plug-ins
gems:
  - jekyll-sitemap # Create a sitemap using the official Jekyll sitemap gem
  - jekyll-feed # Create an Atom feed using the official Jekyll feed gem

# Exclude these files from your production _site
exclude:
  - Gemfile
  - Gemfile.lock
  - LICENSE
  - README.md
  - CNAME<|MERGE_RESOLUTION|>--- conflicted
+++ resolved
@@ -3,17 +3,10 @@
 #
 
 # Name of your site (displayed in the header)
-<<<<<<< HEAD
 name: SharPy Blog
 
 # Short bio or description (displayed in the header)
 description: Translating Python to typed C# code
-=======
-name: SET TITLE IN _config.yml
-
-# Short bio or description (displayed in the header)
-description: SET DESCRIPTION IN _config.yml
->>>>>>> e6bfd646
 
 # URL of your avatar or profile pic (you could use your GitHub profile pic)
 avatar: https://raw.githubusercontent.com/barryclark/jekyll-now/master/images/jekyll-logo.png
@@ -48,21 +41,13 @@
 
 # Your website URL (e.g. http://barryclark.github.io or http://www.barryclark.co)
 # Used for Sitemap.xml and your RSS feed
-<<<<<<< HEAD
 url: https://sharpy.blogs.losttech.software
-=======
-url: https://losttech.software
->>>>>>> e6bfd646
 
 # If you're hosting your site at a Project repository on GitHub pages
 # (http://yourusername.github.io/repository-name)
 # and NOT your User repository (http://yourusername.github.io)
 # then add in the baseurl here, like this: "/repository-name"
-<<<<<<< HEAD
 baseurl: "/"
-=======
-#baseurl: ""
->>>>>>> e6bfd646
 
 #
 # !! You don't need to change any of the configuration flags below !!
